--- conflicted
+++ resolved
@@ -3,11 +3,8 @@
 ## Current Master
 
 - Add a check for improper Transaction data.
-<<<<<<< HEAD
 - Now nicknaming new accounts "Account #" instead of "Wallet #" for clarity.
-=======
 - Fix bug that was sometimes preventing transactions from being sent.
->>>>>>> 693c30d7
 
 ## 2.13.5 2016-10-18
 
