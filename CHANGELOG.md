# Changelog

## Current Master

<<<<<<< HEAD
- Fix bug where web3 was being injected into XML files.
=======
- Add a custom transaction fee field to send form.
>>>>>>> 11c11459

## 2.13.3 2016-10-4

- Fix bug where log queries were filtered out.
- Decreased vault confirmation button font size to help some Linux users who could not see it.
- Made popup a little taller because it would sometimes cut off buttons.
- Fix bug where long account lists would get scrunched instead of scrolling.
- Add legal information to relevant pages.
- Rename UI elements to be more consistent with one another.
- Updated Terms of Service and Usage.
- Prompt users to re-agree to the Terms of Service when they are updated.

## 2.13.2 2016-10-4

- Fix bug where chosen FIAT exchange rate does no persist when switching networks
- Fix additional parameters that made MetaMask sometimes receive errors from Parity.
- Fix bug where invalid transactions would still open the MetaMask popup.
- Removed hex prefix from private key export, to increase compatibility with Geth, MyEtherWallet, and Jaxx.

## 2.13.1 2016-09-23

- Fix a bug with estimating gas on Parity
- Show loading indication when selecting ShapeShift as purchasing method.

## 2.13.0 2016-09-18

- Add Parity compatibility, fixing Geth dependency issues.
- Add a link to the transaction in history that goes to https://metamask.github.io/eth-tx-viz
too help visualize transactions and to where they are going.
- Show "Buy Ether" button and warning on tx confirmation when sender balance is insufficient

## 2.12.1 2016-09-14

- Fixed bug where if you send a transaction from within MetaMask extension the
popup notification opens up.
- Fixed bug where some tx errors would block subsequent txs until the plugin was refreshed.

## 2.12.0 2016-09-14

- Add a QR button to the Account detail screen
- Fixed bug where opening MetaMask could close a non-metamask popup.
- Fixed memory leak that caused occasional crashes.

## 2.11.1 2016-09-12

- Fix bug that prevented caches from being cleared in Opera.

## 2.11.0 2016-09-12

- Fix bug where pending transactions from Test net (or other networks) show up In Main net.
- Add fiat conversion values to more views.
- On fresh install, open a new tab with the MetaMask Introduction video. Does not open on update.
- Block negative values from transactions.
- Fixed a memory leak.
- MetaMask logo now renders as super lightweight SVG, improving compatibility and performance.
- Now showing loading indication during vault unlocking, to clarify behavior for users who are experience slow unlocks.
- Now only initially creates one wallet when restoring a vault, to reduce some users' confusion.

## 2.10.2 2016-09-02

- Fix bug where notification popup would not display.

## 2.10.1 2016-09-02

- Fix bug where provider menu did not allow switching to custom network from a custom network.
- Sending a transaction from within MetaMask no longer triggers a popup.
- The ability to build without livereload features (such as for production) can be enabled with the gulp --disableLiveReload flag.
- Fix Ethereum JSON RPC Filters bug.

## 2.10.0 2016-08-29

- Changed transaction approval from notifications system to popup system.
- Add a back button to locked screen to allow restoring vault from seed words when password is forgotten.
- Forms now retain their values even when closing the popup and reopening it.
- Fixed a spelling error in provider menu.

## 2.9.2 2016-08-24

- Fixed shortcut bug from preventing installation.

## 2.9.1 2016-08-24

- Added static image as fallback for when WebGL isn't supported.
- Transaction history now has a hard limit.
- Added info link on account screen that visits Etherscan.
- Fixed bug where a message signing request would be lost if the vault was locked.
- Added shortcut to open MetaMask (Ctrl+Alt+M or Cmd+Opt/Alt+M)
- Prevent API calls in  tests.
- Fixed bug where sign message confirmation would sometimes render blank.

## 2.9.0 2016-08-22

- Added ShapeShift to the transaction history
- Added affiliate key to Shapeshift requests
- Added feature to reflect current conversion rates of current vault balance.
- Modify balance display logic.

## 2.8.0 2016-08-15

- Integrate ShapeShift
- Add a form for Coinbase to specify amount to buy
- Fix various typos.
- Make dapp-metamask connection more reliable
- Remove Ethereum Classic from provider menu.

## 2.7.3 2016-07-29

- Fix bug where changing an account would not update in a live Dapp.

## 2.7.2 2016-07-29

- Add Ethereum Classic to provider menu
- Fix bug where host store would fail to receive updates.

## 2.7.1 2016-07-27

- Fix bug where web3 would sometimes not be injected in time for the application.
- Fixed bug where sometimes when opening the plugin, it would not fully open until closing and re-opening.
- Got most functionality working within Firefox (still working on review process before it can be available).
- Fixed menu dropdown bug introduced in Chrome 52.

## 2.7.0 2016-07-21

- Added a Warning screen about storing ETH
- Add buy Button!
- MetaMask now throws descriptive errors when apps try to use synchronous web3 methods.
- Removed firefox-specific line in manifest.

## 2.6.2 2016-07-20

- Fixed bug that would prevent the plugin from reopening on the first try after receiving a new transaction while locked.
- Fixed bug that would render 0 ETH as a non-exact amount.

## 2.6.1 2016-07-13

- Fix tool tips on Eth balance to show the 6 decimals
- Fix rendering of recipient SVG in tx approval notification.
- New vaults now generate only one wallet instead of three.
- Bumped version of web3 provider engine.
- Fixed bug where some lowercase or uppercase addresses were not being recognized as valid.
- Fixed bug where gas cost was misestimated on the tx confirmation view.

## 2.6.0 2016-07-11

- Fix formatting of ETH balance
- Fix formatting of account details.
- Use web3 minified dist for faster inject times
- Fix issue where dropdowns were not in front of icons.
- Update transaction approval styles.
- Align failed and successful transaction history text.
- Fix issue where large domain names and large transaction values would misalign the transaction history.
- Abbreviate ether balances on transaction details to maintain formatting.
- General code cleanup.

## 2.5.0 2016-06-29

- Implement new account design.
- Added a network indicator mark in dropdown menu
- Added network name next to network indicator
- Add copy transaction hash button to completed transaction list items.
- Unify wording for transaction approve/reject options on notifications and the extension.
- Fix bug where confirmation view would be shown twice.

## 2.4.5 2016-06-29

- Fixed bug where MetaMask interfered with PDF loading.
- Moved switch account icon into menu bar.
- Changed status shapes to be a yellow warning sign for failure and ellipsis for pending transactions.
- Now enforce 20 character limit on wallet names.
- Wallet titles are now properly truncated in transaction confirmation.
- Fix formatting on terms & conditions page.
- Now enforce 30 character limit on wallet names.
- Fix out-of-place positioning of pending transaction badges on wallet list.
- Change network status icons to reflect current design.

## 2.4.4 2016-06-23

- Update web3-stream-provider for batch payload bug fix

## 2.4.3 2016-06-23

- Remove redundant network option buttons from settings page
- Switch out font family Transat for Montserrat

## 2.4.2 2016-06-22

- Change out export icon for key.
- Unify copy to clipboard icon
- Fixed eth.sign behavior.
- Fix behavior of batched outbound transactions.

## 2.4.0 2016-06-20

- Clean up UI.
- Remove nonfunctional QR code button.
- Make network loading indicator clickable to select accessible network.
- Show more characters of addresses when space permits.
- Fixed bug when signing messages under 64 hex characters long.
- Add disclaimer view with placeholder text for first time users.

## 2.3.1 2016-06-09

- Style up the info page
- Cache identicon images to optimize for long lists of transactions.
- Fix out of gas errors

## 2.3.0 2016-06-06

- Show network status in title bar
- Added seed word recovery to config screen.
- Clicking network status indicator now reveals a provider menu.

## 2.2.0 2016-06-02

- Redesigned init, vault create, vault restore and seed confirmation screens.
- Added pending transactions to transaction list on account screen.
- Clicking a pending transaction takes you back to the transaction approval screen.
- Update provider-engine to fix intermittent out of gas errors.

## 2.1.0 2016-05-26

- Added copy address button to account list.
- Fixed back button on confirm transaction screen.
- Add indication of pending transactions to account list screen.
- Fixed bug where error warning was sometimes not cleared on view transition.
- Updated eth-lightwallet to fix a critical security issue.

## 2.0.0 2016-05-23

- UI Overhaul per Vlad Todirut's designs.
- Replaced identicons with jazzicons.
- Fixed glitchy transitions.
- Added support for capitalization-based address checksums.
- Send value is no longer limited by javascript number precision, and is always in ETH.
- Added ability to generate new accounts.
- Added ability to locally nickname accounts.

## 1.8.4 2016-05-13

- Point rpc servers to https endpoints.

## 1.8.3 2016-05-12

- Bumped web3 to 0.6.0
- Really fixed `eth_syncing` method response.

## 1.8.2 2016-05-11

- Fixed bug where send view would not load correctly the first time it was visited per account.
- Migrated all users to new scalable backend.
- Fixed `eth_syncing` method response.

## 1.8.1 2016-05-10

- Initial usage of scalable blockchain backend.
- Made official providers more easily configurable for us internally.

## 1.8.0 2016-05-10

- Add support for calls to `eth.sign`.
- Moved account exporting within subview of the account detail view.
- Added buttons to the account export process.
- Improved visual appearance of account detail transition where button heights would change.
- Restored back button to account detail view.
- Show transaction list always, never collapsed.
- Changing provider now reloads current Dapps
- Improved appearance of transaction list in account detail view.

## 1.7.0 2016-04-29

- Account detail view is now the primary view.
- The account detail view now has a "Change acct" button which shows the account list.
- Clicking accounts in the account list now both selects that account and displays that account's detail view.
- Selected account is now persisted between sessions, so the current account stays selected.
- Account icons are now "identicons" (deterministically generated from the address).
- Fixed link to Slack channel.
- Added a context guard for "define" to avoid UMD's exporting themselves to the wrong module system, fixing interference with some websites.
- Transaction list now only shows transactions for the current account.
- Transaction list now only shows transactions for the current network (mainnet, testnet, testrpc).
- Fixed transaction links to etherscan blockchain explorer.
- Fixed some UI transitions that had weird behavior.

## 1.6.0 2016-04-22

- Pending transactions are now persisted to localStorage and resume even after browser is closed.
- Completed transactions are now persisted and can be displayed via UI.
- Added transaction list to account detail view.
- Fix bug on config screen where current RPC address was always displayed wrong.
- Fixed bug where entering a decimal value when sending a transaction would result in sending the wrong amount.
- Add save button to custom RPC input field.
- Add quick-select button for RPC on `localhost:8545`.
- Improve config view styling.
- Users have been migrated from old test-net RPC to a newer test-net RPC.

## 1.5.1 2016-04-15

- Corrected text above account list. Selected account is visible to all sites, not just the current domain.
- Merged the UI codebase into the main plugin codebase for simpler maintenance.
- Fix Ether display rounding error. Now rendering to four decimal points.
- Fix some inpage synchronous methods
- Change account rendering to show four decimals and a leading zero.

## 1.5.0 2016-04-13

- Added ability to send ether.
- Fixed bugs related to using Javascript numbers, which lacked appropriate precision.
- Replaced Etherscan main-net provider with our own production RPC.

## 1.4.0 2016-04-08

- Removed extra entropy text field for simplified vault creation.
- Now supports exporting an account's private key.
- Unified button and input styles across the app.
- Removed some non-working placeholder UI until it works.
- Fix popup's web3 stream provider
- Temporarily deactivated fauceting indication because it would activate when restoring an empty account.

## 1.3.2 2016-04-04

 - When unlocking, first account is auto-selected.
 - When creating a first vault on the test-net, the first account is auto-funded.
 - Fixed some styling issues.

## 1.0.1-1.3.1

Many changes not logged. Hopefully beginning to log consistently now!

## 1.0.0

Made seed word restoring BIP44 compatible.

## 0.14.0

Added the ability to restore accounts from seed words.<|MERGE_RESOLUTION|>--- conflicted
+++ resolved
@@ -2,11 +2,8 @@
 
 ## Current Master
 
-<<<<<<< HEAD
 - Fix bug where web3 was being injected into XML files.
-=======
 - Add a custom transaction fee field to send form.
->>>>>>> 11c11459
 
 ## 2.13.3 2016-10-4
 
