# Changelog

## Current Master
<<<<<<< HEAD
- Style up the info page
=======

- Cache identicon images to optimize for long lists of transactions.

## 2.3.0 2016-06-06

>>>>>>> 1836b83a
- Show network status in title bar
- Added seed word recovery to config screen.
- Clicking network status indicator now reveals a provider menu.

## 2.2.0 2016-06-02

- Redesigned init, vault create, vault restore and seed confirmation screens.
- Added pending transactions to transaction list on account screen.
- Clicking a pending transaction takes you back to the transaction approval screen.
- Update provider-engine to fix intermittent out of gas errors.

## 2.1.0 2016-05-26

- Added copy address button to account list.
- Fixed back button on confirm transaction screen.
- Add indication of pending transactions to account list screen.
- Fixed bug where error warning was sometimes not cleared on view transition.
- Updated eth-lightwallet to fix a critical security issue.

## 2.0.0 2016-05-23

- UI Overhaul per Vlad Todirut's designs.
- Replaced identicons with jazzicons.
- Fixed glitchy transitions.
- Added support for capitalization-based address checksums.
- Send value is no longer limited by javascript number precision, and is always in ETH.
- Added ability to generate new accounts.
- Added ability to locally nickname accounts.

## 1.8.4 2016-05-13

- Point rpc servers to https endpoints.

## 1.8.3 2016-05-12

- Bumped web3 to 0.6.0
- Really fixed `eth_syncing` method response.

## 1.8.2 2016-05-11

- Fixed bug where send view would not load correctly the first time it was visited per account.
- Migrated all users to new scalable backend.
- Fixed `eth_syncing` method response.

## 1.8.1 2016-05-10

- Initial usage of scalable blockchain backend.
- Made official providers more easily configurable for us internally.

## 1.8.0 2016-05-10

- Add support for calls to `eth.sign`.
- Moved account exporting within subview of the account detail view.
- Added buttons to the account export process.
- Improved visual appearance of account detail transition where button heights would change.
- Restored back button to account detail view.
- Show transaction list always, never collapsed.
- Changing provider now reloads current Dapps
- Improved appearance of transaction list in account detail view.

## 1.7.0 2016-04-29

- Account detail view is now the primary view.
- The account detail view now has a "Change acct" button which shows the account list.
- Clicking accounts in the account list now both selects that account and displays that account's detail view.
- Selected account is now persisted between sessions, so the current account stays selected.
- Account icons are now "identicons" (deterministically generated from the address).
- Fixed link to Slack channel.
- Added a context guard for "define" to avoid UMD's exporting themselves to the wrong module system, fixing interference with some websites.
- Transaction list now only shows transactions for the current account.
- Transaction list now only shows transactions for the current network (mainnet, testnet, testrpc).
- Fixed transaction links to etherscan blockchain explorer.
- Fixed some UI transitions that had weird behavior.

## 1.6.0 2016-04-22

- Pending transactions are now persisted to localStorage and resume even after browser is closed.
- Completed transactions are now persisted and can be displayed via UI.
- Added transaction list to account detail view.
- Fix bug on config screen where current RPC address was always displayed wrong.
- Fixed bug where entering a decimal value when sending a transaction would result in sending the wrong amount.
- Add save button to custom RPC input field.
- Add quick-select button for RPC on `localhost:8545`.
- Improve config view styling.
- Users have been migrated from old test-net RPC to a newer test-net RPC.

## 1.5.1 2016-04-15

- Corrected text above account list. Selected account is visible to all sites, not just the current domain.
- Merged the UI codebase into the main plugin codebase for simpler maintenance.
- Fix Ether display rounding error. Now rendering to four decimal points.
- Fix some inpage synchronous methods
- Change account rendering to show four decimals and a leading zero.

## 1.5.0 2016-04-13

- Added ability to send ether.
- Fixed bugs related to using Javascript numbers, which lacked appropriate precision.
- Replaced Etherscan main-net provider with our own production RPC.

## 1.4.0 2016-04-08

- Removed extra entropy text field for simplified vault creation.
- Now supports exporting an account's private key.
- Unified button and input styles across the app.
- Removed some non-working placeholder UI until it works.
- Fix popup's web3 stream provider
- Temporarily deactivated fauceting indication because it would activate when restoring an empty account.

## 1.3.2 2016-04-04

 - When unlocking, first account is auto-selected.
 - When creating a first vault on the test-net, the first account is auto-funded.
 - Fixed some styling issues.

## 1.0.1-1.3.1

Many changes not logged. Hopefully beginning to log consistently now!

## 1.0.0

Made seed word restoring BIP44 compatible.

## 0.14.0

Added the ability to restore accounts from seed words.<|MERGE_RESOLUTION|>--- conflicted
+++ resolved
@@ -1,15 +1,12 @@
 # Changelog
 
 ## Current Master
-<<<<<<< HEAD
+
 - Style up the info page
-=======
-
 - Cache identicon images to optimize for long lists of transactions.
 
 ## 2.3.0 2016-06-06
 
->>>>>>> 1836b83a
 - Show network status in title bar
 - Added seed word recovery to config screen.
 - Clicking network status indicator now reveals a provider menu.
