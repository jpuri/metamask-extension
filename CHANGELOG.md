# Changelog

## Current Master

<<<<<<< HEAD
- Remove Slack link from info page, since it is a big phishing target.
=======
- Fix bug that could mis-render token balances when very small. (Not actually included in 3.9.9)
>>>>>>> 6ca519e9

## 3.10.3 2017-9-21

- Fix bug where metamask-dapp connections are lost on rpc error
- Fix bug that would sometimes display transactions as failed that could be successfully mined.

## 3.10.2 2017-9-18

rollback to 3.10.0 due to bug

## 3.10.1 2017-9-18

- Add ability to export private keys as a file.
- Add ability to export seed words as a file.
- Changed state logs to a file download than a clipboard copy.
- Add specific error for failed recipient address checksum.
- Fixed a long standing memory leak associated with filters installed by dapps
- Fix link to support center.
- Fixed tooltip icon locations to avoid overflow.
- Warn users when a dapp proposes a high gas limit (90% of blockGasLimit or higher)

## 3.10.0 2017-9-11

- Readded loose keyring label back into the account list.
- Remove cryptonator from chrome permissions.
- Add info on token contract addresses.
- Add validation preventing users from inputting their own addresses as token tracking addresses.
- Added button to reject all transactions (thanks to davidp94! https://github.com/davidp94)

## 3.9.13 2017-9-8

- Changed the way we initialize the inpage provider to fix a bug affecting some developers.

## 3.9.12 2017-9-6

- Fix bug that prevented Web3 1.0 compatibility
- Make eth_sign deprecation warning less noisy
- Add useful link to eth_sign deprecation warning.
- Fix bug with network version serialization over synchronous RPC
- Add MetaMask version to state logs.
- Add the total amount of tokens when multiple tokens are added under the token list
- Use HTTPS links for Etherscan.
- Update Support center link to new one with HTTPS.
- Make web3 deprecation notice more useful by linking to a descriptive article.

## 3.9.11 2017-8-24

- Fix nonce calculation bug that would sometimes generate very wrong nonces.
- Give up resubmitting a transaction after 3500 blocks.

## 3.9.10 2017-8-23

- Improve nonce calculation, to prevent bug where people are unable to send transactions reliably.
- Remove link to eth-tx-viz from identicons in tx history.

## 3.9.9 2017-8-18

- Fix bug where some transaction submission errors would show an empty screen.
- Fix bug that could mis-render token balances when very small.
- Fix formatting of eth_sign "Sign Message" view.
- Add deprecation warning to eth_sign "Sign Message" view.

## 3.9.8 2017-8-16

- Reenable token list.
- Remove default tokens.

## 3.9.7 2017-8-15

- hotfix - disable token list
- Added a deprecation warning for web3 https://github.com/ethereum/mist/releases/tag/v0.9.0

## 3.9.6 2017-8-09

- Replace account screen with an account drop-down menu.
- Replace account buttons with a new account-specific drop-down menu.

## 3.9.5 2017-8-04

- Improved phishing detection configuration update rate

## 3.9.4 2017-8-03

- Fixed bug that prevented transactions from being rejected.

## 3.9.3 2017-8-03

- Add support for EGO ujo token
- Continuously update blacklist for known phishing sites in background.
- Automatically detect suspicious URLs too similar to common phishing targets, and blacklist them.

## 3.9.2 2017-7-26

- Fix bugs that could sometimes result in failed transactions after switching networks.
- Include stack traces in txMeta's to better understand the life cycle of transactions
- Enhance blacklister functionality to include levenshtein logic. (credit to @sogoiii and @409H for their help!)

## 3.9.1 2017-7-19

- No longer automatically request 1 ropsten ether for the first account in a new vault.
- Now redirects from known malicious sites faster.
- Added a link to our new support page to the help screen.
- Fixed bug where a new transaction would be shown over the current transaction, creating a possible timing attack against user confirmation.
- Fixed bug in nonce tracker where an incorrect nonce would be calculated.
- Lowered minimum gas price to 1 Gwei.

## 3.9.0 2017-7-12

- Now detects and blocks known phishing sites.

## 3.8.6 2017-7-11

- Make transaction resubmission more resilient.
- No longer validate nonce client-side in retry loop.
- Fix bug where insufficient balance error was sometimes shown on successful transactions.

## 3.8.5 2017-7-7

- Fix transaction resubmit logic to fail slightly less eagerly.

## 3.8.4 2017-7-7

- Improve transaction resubmit logic to fail more eagerly when a user would expect it to.

## 3.8.3 2017-7-6

- Re-enable default token list.
- Add origin header to dapp-bound requests to allow providers to throttle sites.
- Fix bug that could sometimes resubmit a transaction that had been stalled due to low balance after balance was restored.

## 3.8.2 2017-7-3

- No longer show network loading indication on config screen, to allow selecting custom RPCs.
- Visually indicate that network spinner is a menu.
- Indicate what network is being searched for when disconnected.

## 3.8.1 2017-6-30

- Temporarily disabled loading popular tokens by default to improve performance.
- Remove SEND token button until a better token sending form can be built, due to some precision issues.
- Fix precision bug in token balances.
- Cache token symbol and precisions to reduce network load.
- Transpile some newer JavaScript, restores compatibility with some older browsers.

## 3.8.0 2017-6-28

- No longer stop rebroadcasting transactions
- Add list of popular tokens held to the account detail view.
- Add ability to add Tokens to token list.
- Add a warning to JSON file import.
- Add "send" link to token list, which goes to TokenFactory.
- Fix bug where slowly mined txs would sometimes be incorrectly marked as failed.
- Fix bug where badge count did not reflect personal_sign pending messages.
- Seed word confirmation wording is now scarier.
- Fix error for invalid seed words.
- Prevent users from submitting two duplicate transactions by disabling submit.
- Allow Dapps to specify gas price as hex string.
- Add button for copying state logs to clipboard.

## 3.7.8 2017-6-12

- Add an `ethereum:` prefix to the QR code address
- The default network on installation is now MainNet
- Fix currency API URL from cryptonator.
- Update gasLimit params with every new block seen.
- Fix ENS resolver symbol UI.

## 3.7.7 2017-6-8

- Fix bug where metamask would show old data after computer being asleep or disconnected from the internet.

## 3.7.6 2017-6-5

- Fix bug that prevented publishing contracts.

## 3.7.5 2017-6-5

- Prevent users from sending to the `0x0` address.
- Provide useful errors when entering bad characters in ENS name.
- Add ability to copy addresses from transaction confirmation view.

## 3.7.4 2017-6-2

- Fix bug with inflight cache that caused some block lookups to return bad values (affected OasisDex).
- Fixed bug with gas limit calculation that would sometimes create unsubmittable gas limits.

## 3.7.3 2017-6-1

- Rebuilt to fix cache clearing bug.

## 3.7.2 2017-5-31

- Now when switching networks sites that use web3 will reload
- Now when switching networks the extension does not restart
- Cleanup decimal bugs in our gas inputs.
- Fix bug where submit button was enabled for invalid gas inputs.
- Now enforce 95% of block's gasLimit to protect users.
- Removing provider-engine from the inpage provider. This fixes some error handling inconsistencies introduced in 3.7.0.
- Added "inflight cache", which prevents identical requests from clogging up the network, dramatically improving ENS performance.
- Fixed bug where filter subscriptions would sometimes fail to unsubscribe.
- Some contracts will now display logos instead of jazzicons.
- Some contracts will now have names displayed in the confirmation view.

## 3.7.0 2017-5-23

- Add Transaction Number (nonce) to transaction list.
- Label the pending tx icon with a tooltip.
- Fix bug where website filters would pile up and not deallocate when leaving a site.
- Continually resubmit pending txs for a period of time to ensure successful broadcast.
- ENS names will no longer resolve to their owner if no resolver is set. Resolvers must be explicitly set and configured.

## 3.6.5 2017-5-17

- Fix bug where edited gas parameters would not take effect.
- Trim currency list.
- Enable decimals in our gas prices.
- Fix reset button.
- Fix event filter bug introduced by newer versions of Geth.
- Fix bug where decimals in gas inputs could result in strange values.

## 3.6.4 2017-5-8

- Fix main-net ENS resolution.

## 3.6.3 2017-5-8

- Fix bug that could stop newer versions of Geth from working with MetaMask.

## 3.6.2 2017-5-8

- Input gas price in Gwei.
- Enforce Safe Gas Minimum recommended by EthGasStation.
- Fix bug where block-tracker could stop polling for new blocks.
- Reduce UI size by removing internal web3.
- Fix bug where gas parameters would not properly update on adjustment.

## 3.6.1 2017-4-30

- Made fox less nosy.
- Fix bug where error was reported in debugger console when Chrome opened a new window.

## 3.6.0 2017-4-26

- Add Rinkeby Test Network to our network list.

## 3.5.4 2017-4-25

- Fix occasional nonce tracking issue.
- Fix bug where some events would not be emitted by web3.
- Fix bug where an error would be thrown when composing signatures for networks with large ID values.

## 3.5.3 2017-4-24

- Popup new transactions in Firefox.
- Fix transition issue from account detail screen.
- Revise buy screen for more modularity.
- Fixed some other small bugs.

## 3.5.2 2017-3-28

- Fix bug where gas estimate totals were sometimes wrong.
- Add link to Kovan Test Faucet instructions on buy view.
- Inject web3 into loaded iFrames.

## 3.5.1 2017-3-27

- Fix edge case where users were unable to enable the notice button if notices were short enough to not require a scrollbar.

## 3.5.0 2017-3-27

- Add better error messages for when a transaction fails on approval
- Allow sending to ENS names in send form on Ropsten.
- Added an address book functionality that remembers the last 15 unique addresses sent to.
- Can now change network to custom RPC URL from lock screen.
- Removed support for old, lightwallet based vault. Users who have not opened app in over a month will need to recover with their seed phrase. This will allow Firefox support sooner.
- Fixed bug where spinner wouldn't disappear on incorrect password submission on seed word reveal.
- Polish the private key UI.
- Enforce minimum values for gas price and gas limit.
- Fix bug where total gas was sometimes not live-updated.
- Fix bug where editing gas value could have some abrupt behaviors (#1233)
- Add Kovan as an option on our network list.
- Fixed bug where transactions on other networks would disappear when submitting a transaction on another network.

## 3.4.0 2017-3-8

- Add two most recently used custom RPCs to network dropdown menu.
- Add personal_sign method support.
- Add personal_ecRecover method support.
- Add ability to customize gas and gasPrice on the transaction approval screen.
- Increase default gas buffer to 1.5x estimated gas value.

## 3.3.0 2017-2-20

- net_version has been made synchronous.
- Test suite for migrations expanded.
- Network now changeable from lock screen.
- Improve test coverage of eth.sign behavior, including a code example of verifying a signature.

## 3.2.2 2017-2-8

- Revert eth.sign behavior to the previous one with a big warning.  We will be gradually implementing the new behavior over the coming time. https://github.com/ethereum/wiki/wiki/JSON-RPC#eth_sign

- Improve test coverage of eth.sign behavior, including a code example of verifying a signature.

## 3.2.2 2017-2-8

- Revert eth.sign behavior to the previous one with a big warning.  We will be gradually implementing the new behavior over the coming time. https://github.com/ethereum/wiki/wiki/JSON-RPC#eth_sign

## 3.2.1 2017-2-8

- Revert back to old style message signing.
- Fixed some build errors that were causing a variety of bugs.

## 3.2.0 2017-2-8

- Add ability to import accounts in JSON file format (used by Mist, Geth, MyEtherWallet, and more!)
- Fix unapproved messages not being included in extension badge.
- Fix rendering bug where the Confirm transaction view would let you approve transactions when the account has insufficient balance.

## 3.1.2 2017-1-24

- Fix "New Account" default keychain

## 3.1.1 2017-1-20

- Fix HD wallet seed export

## 3.1.0 2017-1-18

- Add ability to import accounts by private key.
- Fixed bug that returned the wrong transaction hashes on private networks that had not implemented EIP 155 replay protection (like TestRPC).

## 3.0.1 2017-1-17

- Fixed bug that prevented eth.sign from working.
- Fix the displaying of transactions that have been submitted to the network in Transaction History

## 3.0.0 2017-1-16

- Fix seed word account generation (https://medium.com/metamask/metamask-3-migration-guide-914b79533cdd#.t4i1qmmsz).
- Fix Bug where you see an empty transaction flash by on the confirm transaction view.
- Create visible difference in transaction history between an approved but not yet included in a block transaction and a transaction who has been confirmed.
- Fix memory leak in RPC Cache
- Override RPC commands eth_syncing and web3_clientVersion
- Remove certain non-essential permissions from certain builds.
- Add a check for when a tx is included in a block.
- Fix bug where browser-solidity would sometimes warn of a contract creation error when there was none.
- Minor modifications to network display.
- Network now displays properly for pending transactions.
- Implement replay attack protections allowed by EIP 155.
- Fix bug where sometimes loading account data would fail by querying a future block.

## 2.14.1 2016-12-20

- Update Coinbase info. and increase the buy amount to $15
- Fixed ropsten transaction links
- Temporarily disable extension reload detection causing infinite reload bug.
- Implemented basic checking for valid RPC URIs.

## 2.14.0 2016-12-16

- Removed Morden testnet provider from provider menu.
- Add support for notices.
- Fix broken reload detection.
- Fix transaction forever cached-as-pending bug.

## 2.13.11 2016-11-23

- Add support for synchronous RPC method "eth_uninstallFilter".
- Forgotten password prompts now send users directly to seed word restoration.

## 2.13.10 2016-11-22

- Improve gas calculation logic.
- Default to Dapp-specified gas limits for transactions.
- Ropsten networks now properly point to the faucet when attempting to buy ether.
- Ropsten transactions now link to etherscan correctly.

## 2.13.9 2016-11-21

- Add support for the new, default Ropsten Test Network.
- Fix bug that would cause MetaMask to occasionally lose its StreamProvider connection and drop requests.
- Fix bug that would cause the Custom RPC menu item to not appear when Localhost 8545 was selected.
- Point ropsten faucet button to actual faucet.
- Phase out ethereumjs-util from our encryptor module.

## 2.13.8 2016-11-16

- Show a warning when a transaction fails during simulation.
- Fix bug where 20% of gas estimate was not being added properly.
- Render error messages in confirmation screen more gracefully.

## 2.13.7 2016-11-8

- Fix bug where gas estimate would sometimes be very high.
- Increased our gas estimate from 100k gas to 20% of estimate.
- Fix GitHub link on info page to point at current repository.

## 2.13.6 2016-10-26

- Add a check for improper Transaction data.
- Inject up to date version of web3.js
- Now nicknaming new accounts "Account #" instead of "Wallet #" for clarity.
- Fix bug where custom provider selection could show duplicate items.
- Fix bug where connecting to a local morden node would make two providers appear selected.
- Fix bug that was sometimes preventing transactions from being sent.

## 2.13.5 2016-10-18

- Increase default max gas to `100000` over the RPC's `estimateGas` response.
- Fix bug where slow-loading dapps would sometimes trigger infinite reload loops.

## 2.13.4 2016-10-17

- Add custom transaction fee field to send form.
- Fix bug where web3 was being injected into XML files.
- Fix bug where changing network would not reload current Dapps.

## 2.13.3 2016-10-4

- Fix bug where log queries were filtered out.
- Decreased vault confirmation button font size to help some Linux users who could not see it.
- Made popup a little taller because it would sometimes cut off buttons.
- Fix bug where long account lists would get scrunched instead of scrolling.
- Add legal information to relevant pages.
- Rename UI elements to be more consistent with one another.
- Updated Terms of Service and Usage.
- Prompt users to re-agree to the Terms of Service when they are updated.

## 2.13.2 2016-10-4

- Fix bug where chosen FIAT exchange rate does no persist when switching networks
- Fix additional parameters that made MetaMask sometimes receive errors from Parity.
- Fix bug where invalid transactions would still open the MetaMask popup.
- Removed hex prefix from private key export, to increase compatibility with Geth, MyEtherWallet, and Jaxx.

## 2.13.1 2016-09-23

- Fix a bug with estimating gas on Parity
- Show loading indication when selecting ShapeShift as purchasing method.

## 2.13.0 2016-09-18

- Add Parity compatibility, fixing Geth dependency issues.
- Add a link to the transaction in history that goes to https://metamask.github.io/eth-tx-viz
too help visualize transactions and to where they are going.
- Show "Buy Ether" button and warning on tx confirmation when sender balance is insufficient

## 2.12.1 2016-09-14

- Fixed bug where if you send a transaction from within MetaMask extension the
popup notification opens up.
- Fixed bug where some tx errors would block subsequent txs until the plugin was refreshed.

## 2.12.0 2016-09-14

- Add a QR button to the Account detail screen
- Fixed bug where opening MetaMask could close a non-metamask popup.
- Fixed memory leak that caused occasional crashes.

## 2.11.1 2016-09-12

- Fix bug that prevented caches from being cleared in Opera.

## 2.11.0 2016-09-12

- Fix bug where pending transactions from Test net (or other networks) show up In Main net.
- Add fiat conversion values to more views.
- On fresh install, open a new tab with the MetaMask Introduction video. Does not open on update.
- Block negative values from transactions.
- Fixed a memory leak.
- MetaMask logo now renders as super lightweight SVG, improving compatibility and performance.
- Now showing loading indication during vault unlocking, to clarify behavior for users who are experiencing slow unlocks.
- Now only initially creates one wallet when restoring a vault, to reduce some users' confusion.

## 2.10.2 2016-09-02

- Fix bug where notification popup would not display.

## 2.10.1 2016-09-02

- Fix bug where provider menu did not allow switching to custom network from a custom network.
- Sending a transaction from within MetaMask no longer triggers a popup.
- The ability to build without livereload features (such as for production) can be enabled with the gulp --disableLiveReload flag.
- Fix Ethereum JSON RPC Filters bug.

## 2.10.0 2016-08-29

- Changed transaction approval from notifications system to popup system.
- Add a back button to locked screen to allow restoring vault from seed words when password is forgotten.
- Forms now retain their values even when closing the popup and reopening it.
- Fixed a spelling error in provider menu.

## 2.9.2 2016-08-24

- Fixed shortcut bug from preventing installation.

## 2.9.1 2016-08-24

- Added static image as fallback for when WebGL isn't supported.
- Transaction history now has a hard limit.
- Added info link on account screen that visits Etherscan.
- Fixed bug where a message signing request would be lost if the vault was locked.
- Added shortcut to open MetaMask (Ctrl+Alt+M or Cmd+Opt/Alt+M)
- Prevent API calls in tests.
- Fixed bug where sign message confirmation would sometimes render blank.

## 2.9.0 2016-08-22

- Added ShapeShift to the transaction history
- Added affiliate key to Shapeshift requests
- Added feature to reflect current conversion rates of current vault balance.
- Modify balance display logic.

## 2.8.0 2016-08-15

- Integrate ShapeShift
- Add a form for Coinbase to specify amount to buy
- Fix various typos.
- Make dapp-metamask connection more reliable
- Remove Ethereum Classic from provider menu.

## 2.7.3 2016-07-29

- Fix bug where changing an account would not update in a live Dapp.

## 2.7.2 2016-07-29

- Add Ethereum Classic to provider menu
- Fix bug where host store would fail to receive updates.

## 2.7.1 2016-07-27

- Fix bug where web3 would sometimes not be injected in time for the application.
- Fixed bug where sometimes when opening the plugin, it would not fully open until closing and re-opening.
- Got most functionality working within Firefox (still working on review process before it can be available).
- Fixed menu dropdown bug introduced in Chrome 52.

## 2.7.0 2016-07-21

- Added a Warning screen about storing ETH
- Add buy Button!
- MetaMask now throws descriptive errors when apps try to use synchronous web3 methods.
- Removed firefox-specific line in manifest.

## 2.6.2 2016-07-20

- Fixed bug that would prevent the plugin from reopening on the first try after receiving a new transaction while locked.
- Fixed bug that would render 0 ETH as a non-exact amount.

## 2.6.1 2016-07-13

- Fix tool tips on Eth balance to show the 6 decimals
- Fix rendering of recipient SVG in tx approval notification.
- New vaults now generate only one wallet instead of three.
- Bumped version of web3 provider engine.
- Fixed bug where some lowercase or uppercase addresses were not being recognized as valid.
- Fixed bug where gas cost was misestimated on the tx confirmation view.

## 2.6.0 2016-07-11

- Fix formatting of ETH balance
- Fix formatting of account details.
- Use web3 minified dist for faster inject times
- Fix issue where dropdowns were not in front of icons.
- Update transaction approval styles.
- Align failed and successful transaction history text.
- Fix issue where large domain names and large transaction values would misalign the transaction history.
- Abbreviate ether balances on transaction details to maintain formatting.
- General code cleanup.

## 2.5.0 2016-06-29

- Implement new account design.
- Added a network indicator mark in dropdown menu
- Added network name next to network indicator
- Add copy transaction hash button to completed transaction list items.
- Unify wording for transaction approve/reject options on notifications and the extension.
- Fix bug where confirmation view would be shown twice.

## 2.4.5 2016-06-29

- Fixed bug where MetaMask interfered with PDF loading.
- Moved switch account icon into menu bar.
- Changed status shapes to be a yellow warning sign for failure and ellipsis for pending transactions.
- Now enforce 20 character limit on wallet names.
- Wallet titles are now properly truncated in transaction confirmation.
- Fix formatting on terms & conditions page.
- Now enforce 30 character limit on wallet names.
- Fix out-of-place positioning of pending transaction badges on wallet list.
- Change network status icons to reflect current design.

## 2.4.4 2016-06-23

- Update web3-stream-provider for batch payload bug fix

## 2.4.3 2016-06-23

- Remove redundant network option buttons from settings page
- Switch out font family Transat for Montserrat

## 2.4.2 2016-06-22

- Change out export icon for key.
- Unify copy to clipboard icon
- Fixed eth.sign behavior.
- Fix behavior of batched outbound transactions.

## 2.4.0 2016-06-20

- Clean up UI.
- Remove nonfunctional QR code button.
- Make network loading indicator clickable to select accessible network.
- Show more characters of addresses when space permits.
- Fixed bug when signing messages under 64 hex characters long.
- Add disclaimer view with placeholder text for first time users.

## 2.3.1 2016-06-09

- Style up the info page
- Cache identicon images to optimize for long lists of transactions.
- Fix out of gas errors

## 2.3.0 2016-06-06

- Show network status in title bar
- Added seed word recovery to config screen.
- Clicking network status indicator now reveals a provider menu.

## 2.2.0 2016-06-02

- Redesigned init, vault create, vault restore and seed confirmation screens.
- Added pending transactions to transaction list on account screen.
- Clicking a pending transaction takes you back to the transaction approval screen.
- Update provider-engine to fix intermittent out of gas errors.

## 2.1.0 2016-05-26

- Added copy address button to account list.
- Fixed back button on confirm transaction screen.
- Add indication of pending transactions to account list screen.
- Fixed bug where error warning was sometimes not cleared on view transition.
- Updated eth-lightwallet to fix a critical security issue.

## 2.0.0 2016-05-23

- UI Overhaul per Vlad Todirut's designs.
- Replaced identicons with jazzicons.
- Fixed glitchy transitions.
- Added support for capitalization-based address checksums.
- Send value is no longer limited by javascript number precision, and is always in ETH.
- Added ability to generate new accounts.
- Added ability to locally nickname accounts.

## 1.8.4 2016-05-13

- Point rpc servers to https endpoints.

## 1.8.3 2016-05-12

- Bumped web3 to 0.6.0
- Really fixed `eth_syncing` method response.

## 1.8.2 2016-05-11

- Fixed bug where send view would not load correctly the first time it was visited per account.
- Migrated all users to new scalable backend.
- Fixed `eth_syncing` method response.

## 1.8.1 2016-05-10

- Initial usage of scalable blockchain backend.
- Made official providers more easily configurable for us internally.

## 1.8.0 2016-05-10

- Add support for calls to `eth.sign`.
- Moved account exporting within subview of the account detail view.
- Added buttons to the account export process.
- Improved visual appearance of account detail transition where button heights would change.
- Restored back button to account detail view.
- Show transaction list always, never collapsed.
- Changing provider now reloads current Dapps
- Improved appearance of transaction list in account detail view.

## 1.7.0 2016-04-29

- Account detail view is now the primary view.
- The account detail view now has a "Change acct" button which shows the account list.
- Clicking accounts in the account list now both selects that account and displays that account's detail view.
- Selected account is now persisted between sessions, so the current account stays selected.
- Account icons are now "identicons" (deterministically generated from the address).
- Fixed link to Slack channel.
- Added a context guard for "define" to avoid UMD's exporting themselves to the wrong module system, fixing interference with some websites.
- Transaction list now only shows transactions for the current account.
- Transaction list now only shows transactions for the current network (mainnet, testnet, testrpc).
- Fixed transaction links to etherscan blockchain explorer.
- Fixed some UI transitions that had weird behavior.

## 1.6.0 2016-04-22

- Pending transactions are now persisted to localStorage and resume even after browser is closed.
- Completed transactions are now persisted and can be displayed via UI.
- Added transaction list to account detail view.
- Fix bug on config screen where current RPC address was always displayed wrong.
- Fixed bug where entering a decimal value when sending a transaction would result in sending the wrong amount.
- Add save button to custom RPC input field.
- Add quick-select button for RPC on `localhost:8545`.
- Improve config view styling.
- Users have been migrated from old test-net RPC to a newer test-net RPC.

## 1.5.1 2016-04-15

- Corrected text above account list. Selected account is visible to all sites, not just the current domain.
- Merged the UI codebase into the main plugin codebase for simpler maintenance.
- Fix Ether display rounding error. Now rendering to four decimal points.
- Fix some inpage synchronous methods
- Change account rendering to show four decimals and a leading zero.

## 1.5.0 2016-04-13

- Added ability to send ether.
- Fixed bugs related to using Javascript numbers, which lacked appropriate precision.
- Replaced Etherscan main-net provider with our own production RPC.

## 1.4.0 2016-04-08

- Removed extra entropy text field for simplified vault creation.
- Now supports exporting an account's private key.
- Unified button and input styles across the app.
- Removed some non-working placeholder UI until it works.
- Fix popup's web3 stream provider
- Temporarily deactivated fauceting indication because it would activate when restoring an empty account.

## 1.3.2 2016-04-04

 - When unlocking, first account is auto-selected.
 - When creating a first vault on the test-net, the first account is auto-funded.
 - Fixed some styling issues.

## 1.0.1-1.3.1

Many changes not logged. Hopefully beginning to log consistently now!

## 1.0.0

Made seed word restoring BIP44 compatible.

## 0.14.0

Added the ability to restore accounts from seed words.<|MERGE_RESOLUTION|>--- conflicted
+++ resolved
@@ -2,11 +2,8 @@
 
 ## Current Master
 
-<<<<<<< HEAD
 - Remove Slack link from info page, since it is a big phishing target.
-=======
 - Fix bug that could mis-render token balances when very small. (Not actually included in 3.9.9)
->>>>>>> 6ca519e9
 
 ## 3.10.3 2017-9-21
 
