--- conflicted
+++ resolved
@@ -2,8 +2,6 @@
 
 ## Current Master
 
-<<<<<<< HEAD
-=======
 - Adds error messages when passwords don't match in onboarding flow.
 - Adds modal notification if a retry in the process of being confirmed is dropped.
 - New unlock screen design.
@@ -15,7 +13,6 @@
 - New reveal screen design.
 - Styling improvements to labels in first time flow and signature request headers.
 
->>>>>>> 39d22a4d
 ## 4.6.1 Mon Apr 30 2018
 
 - Fix bug where sending a transaction resulted in an infinite spinner
@@ -31,11 +28,8 @@
 - Fetch token prices based on contract address, not symbol
 - Fix bug that prevents setting language locale in settings.
 - Show checksum addresses throughout the UI
-<<<<<<< HEAD
-=======
 - Allow transactions with a 0 gwei gas price
 - Made provider RPC errors contain useful messages
->>>>>>> 39d22a4d
 
 ## 4.5.5 Fri Apr 06 2018
 
