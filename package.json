{
  "name": "metamask-crx",
  "version": "0.0.0",
  "public": false,
  "private": true,
  "scripts": {
    "start": "gulp dev:extension",
    "mascara": "gulp dev:mascara & node ./mascara/example/server",
    "dist": "gulp dist",
    "doc": "jsdoc -c development/tools/.jsdoc.json",
    "publish-docs": "gh-pages -d docs/jsdocs",
    "test": "npm run test:unit && npm run test:integration && npm run lint",
    "watch:test:unit": "nodemon --exec \"npm run test:unit\" ./test ./app ./ui",
    "test:unit": "cross-env METAMASK_ENV=test mocha --exit --require test/setup.js --recursive \"test/unit/**/*.js\" \"ui/app/**/*.test.js\"",
    "test:single": "cross-env METAMASK_ENV=test mocha --require test/helper.js",
    "test:integration": "npm run test:integration:build && npm run test:flat && npm run test:mascara",
    "test:integration:build": "gulp build:scss",
    "test:e2e:chrome": "shell-parallel -s 'npm run ganache:start' -x 'sleep 3 && npm run test:e2e:run:chrome'",
    "test:e2e:drizzle:beta": "SELENIUM_BROWSER=chrome test/e2e/beta/run-drizzle.sh",
    "test:e2e:chrome:beta": "SELENIUM_BROWSER=chrome test/e2e/beta/run-all.sh",
    "test:e2e:firefox": "shell-parallel -s 'npm run ganache:start' -x 'sleep 3 && npm run test:e2e:run:firefox'",
    "test:e2e:firefox:beta": "SELENIUM_BROWSER=firefox test/e2e/beta/run-all.sh",
    "test:e2e:run:chrome": "SELENIUM_BROWSER=chrome mocha test/e2e/metamask.spec --bail --recursive",
    "test:e2e:run:firefox": "SELENIUM_BROWSER=firefox mocha test/e2e/metamask.spec --bail --recursive",
    "test:screens": "shell-parallel -s 'npm run ganache:start' -x 'sleep 3 && npm run test:screens:run'",
    "test:screens:run": "node test/screens/new-ui.js",
    "test:coverage": "nyc --reporter=text --reporter=html npm run test:unit && npm run test:coveralls-upload",
    "test:coveralls-upload": "if [ $COVERALLS_REPO_TOKEN ]; then nyc report --reporter=text-lcov | coveralls; fi",
    "test:flat": "npm run test:flat:build && karma start test/flat.conf.js",
    "test:flat:build": "npm run test:flat:build:ui && npm run test:flat:build:tests && npm run test:flat:build:locales",
    "test:flat:build:tests": "node test/integration/index.js",
    "test:flat:build:states": "node development/genStates.js",
    "test:flat:build:locales": "mkdirp dist/chrome && cp -R app/_locales dist/chrome/_locales",
    "test:flat:build:ui": "npm run test:flat:build:states && browserify ./development/mock-dev.js -o ./development/bundle.js",
    "test:mascara": "npm run test:mascara:build && karma start test/mascara.conf.js",
    "test:mascara:build": "mkdirp dist/mascara && npm run test:mascara:build:ui && npm run test:mascara:build:background && npm run test:mascara:build:tests && npm run test:mascara:build:locales",
    "test:mascara:build:ui": "browserify mascara/test/test-ui.js -o dist/mascara/ui.js",
    "test:mascara:build:locales": "mkdirp dist/chrome && cp -R app/_locales dist/chrome/_locales",
    "test:mascara:build:background": "browserify mascara/src/background.js -o dist/mascara/background.js",
    "test:mascara:build:tests": "browserify test/integration/lib/first-time.js -o dist/mascara/tests.js",
    "ganache:start": "ganache-cli --noVMErrorsOnRPCResponse -m 'phrase upgrade clock rough situate wedding elder clever doctor stamp excess tent'",
    "sentry:publish": "node ./development/sentry-publish.js",
    "lint": "eslint .",
    "lint:fix": "eslint . --fix",
    "mozilla-lint": "addons-linter dist/firefox",
    "ui": "npm run test:flat:build:states && beefy development/ui-dev.js:bundle.js --live --open --index=./development/index.html --cwd ./",
    "mock": "beefy development/mock-dev.js:bundle.js --live --open --index=./development/index.html --cwd ./",
    "watch": "mocha watch --recursive \"test/unit/**/*.js\"",
    "disc": "gulp disc --debug",
    "announce": "node development/announcer.js",
    "version:bump": "node development/run-version-bump.js",
    "storybook": "start-storybook -p 6006 -c .storybook"
  },
  "browserify": {
    "transform": [
      [
        "babelify",
        {
          "presets": [
            [
              "env",
              {
                "browsers": [
                  ">0.25%",
                  "not ie 11",
                  "not op_mini all"
                ]
              }
            ],
            "stage-0"
          ]
        },
        {
          "plugins": [
            "transform-class-properties"
          ]
        }
      ],
      "reactify",
      "brfs"
    ]
  },
  "dependencies": {
    "@material-ui/core": "1.0.0",
    "@sentry/browser": "^4.1.1",
    "@zxing/library": "^0.8.0",
    "abi-decoder": "^1.0.9",
    "asmcrypto.js": "0.22.0",
    "async": "^2.5.0",
    "await-semaphore": "^0.1.1",
    "babel-runtime": "^6.23.0",
    "bignumber.js": "^4.1.0",
    "bip39": "^2.2.0",
    "bluebird": "^3.5.0",
    "bn.js": "^4.11.7",
    "boron": "^0.2.3",
    "browser-passworder": "^2.0.3",
    "browserify-derequire": "^0.9.4",
    "browserify-unibabel": "^3.0.0",
    "classnames": "^2.2.5",
    "clone": "^2.1.2",
    "copy-to-clipboard": "^3.0.8",
    "css-loader": "^0.28.11",
    "currency-formatter": "^1.4.2",
    "debounce": "1.1.0",
    "debounce-stream": "^2.0.0",
    "deep-extend": "^0.5.1",
    "detect-node": "^2.0.3",
    "detectrtc": "^1.3.6",
    "disc": "^1.3.2",
    "dnode": "^1.2.2",
    "end-of-stream": "^1.1.0",
    "ensnare": "^1.0.0",
    "eslint-plugin-react": "^7.4.0",
    "eth-bin-to-ops": "^1.0.1",
    "eth-block-tracker": "^4.1.0",
    "eth-contract-metadata": "github:MetaMask/eth-contract-metadata#master",
    "eth-ens-namehash": "^2.0.8",
    "eth-hd-keyring": "^1.2.2",
    "eth-json-rpc-filters": "^3.0.1",
    "eth-json-rpc-infura": "^3.0.0",
    "eth-keyring-controller": "^3.1.4",
    "eth-ledger-bridge-keyring": "^0.1.0",
    "eth-method-registry": "^1.0.0",
    "eth-phishing-detect": "^1.1.4",
    "eth-query": "^2.1.2",
    "eth-sig-util": "^2.0.2",
    "eth-token-tracker": "^1.1.5",
    "eth-trezor-keyring": "^0.1.0",
    "ethereumjs-abi": "^0.6.4",
    "ethereumjs-tx": "^1.3.0",
    "ethereumjs-util": "github:ethereumjs/ethereumjs-util#ac5d0908536b447083ea422b435da27f26615de9",
    "ethereumjs-wallet": "^0.6.0",
    "etherscan-link": "^1.0.2",
    "ethjs": "^0.4.0",
    "ethjs-contract": "^0.2.3",
    "ethjs-ens": "^2.0.0",
    "ethjs-query": "^0.3.4",
    "express": "^4.15.5",
    "extension-link-enabler": "^1.0.0",
    "extension-port-stream": "^1.0.0",
    "extensionizer": "^1.0.1",
    "fast-json-patch": "^2.0.4",
    "fast-levenshtein": "^2.0.6",
    "file-loader": "^1.1.11",
    "fuse.js": "^3.2.0",
    "gulp": "github:gulpjs/gulp#v4.0.0",
    "gulp-autoprefixer": "^5.0.0",
    "gulp-debug": "^3.2.0",
    "gulp-eslint": "^4.0.0",
    "gulp-sass": "^4.0.0",
    "hat": "0.0.3",
    "human-standard-token-abi": "^2.0.0",
    "idb-global": "^2.1.0",
    "identicon.js": "^2.3.1",
    "iframe": "^1.0.0",
    "iframe-stream": "^3.0.0",
    "inject-css": "^0.1.1",
    "jazzicon": "^1.2.0",
    "json-rpc-engine": "^3.8.0",
    "json-rpc-middleware-stream": "^2.1.0",
    "jsonschema": "^1.2.4",
    "lodash.debounce": "^4.0.8",
    "lodash.memoize": "^4.1.2",
    "lodash.shuffle": "^4.2.0",
    "lodash.uniqby": "^4.7.0",
    "loglevel": "^1.4.1",
    "metamascara": "^2.0.0",
    "metamask-inpage-provider": "^1.2.2",
    "metamask-logo": "^2.1.4",
    "mkdirp": "^0.5.1",
    "multihashes": "^0.4.12",
    "multiplex": "^6.7.0",
    "number-to-bn": "^1.7.0",
    "obj-multiplex": "^1.0.0",
    "obs-store": "^3.0.2",
    "percentile": "^1.2.0",
    "pify": "^3.0.0",
    "ping-pong-stream": "^1.0.0",
    "pojo-migrator": "^2.1.0",
    "polyfill-crypto.getrandomvalues": "^1.0.0",
    "post-message-stream": "^3.0.0",
    "promise-filter": "^1.1.0",
    "promise-to-callback": "^1.0.0",
    "prop-types": "^15.6.1",
    "pump": "^3.0.0",
    "pumpify": "^1.3.4",
    "qrcode-npm": "0.0.3",
    "ramda": "^0.24.1",
    "react": "^15.6.2",
    "react-addons-css-transition-group": "^15.6.0",
    "react-dom": "^15.6.2",
    "react-hyperscript": "^3.0.0",
    "react-inspector": "^2.3.0",
    "react-markdown": "^3.0.0",
    "react-media": "^1.8.0",
    "react-redux": "^5.0.5",
    "react-router-dom": "^4.2.2",
    "react-select": "^1.0.0",
    "react-simple-file-input": "^2.0.0",
    "react-tippy": "^1.2.2",
    "react-toggle-button": "^2.2.0",
    "react-tooltip-component": "^0.3.0",
    "react-transition-group": "^2.2.1",
    "react-trigger-change": "^1.0.2",
    "reactify": "^1.1.1",
    "readable-stream": "^2.3.3",
    "recompose": "^0.25.0",
    "redux": "^3.0.5",
    "redux-logger": "^3.0.6",
    "redux-thunk": "^2.2.0",
    "request-promise": "^4.2.1",
    "reselect": "^3.0.1",
    "sandwich-expando": "^1.1.3",
    "semaphore": "^1.0.5",
    "semver": "^5.4.1",
    "shallow-copy": "0.0.1",
    "sw-controller": "^1.0.3",
    "sw-stream": "^2.0.2",
    "swappable-obj-proxy": "^1.1.0",
    "textarea-caret": "^3.0.1",
    "valid-url": "^1.0.9",
    "vreme": "^3.0.2",
    "web3": "^0.20.1",
    "web3-stream-provider": "^3.0.1",
    "webrtc-adapter": "^6.3.0",
    "xtend": "^4.0.1"
  },
  "devDependencies": {
    "@sentry/cli": "^1.30.3",
    "@storybook/addon-info": "^3.4.2",
    "@storybook/addon-knobs": "^3.4.2",
    "@storybook/react": "^3.4.2",
    "addons-linter": "^1.3.4",
    "babel-core": "^6.24.1",
    "babel-eslint": "^8.0.0",
    "babel-plugin-transform-async-to-generator": "^6.24.1",
    "babel-plugin-transform-runtime": "^6.23.0",
    "babel-polyfill": "^6.23.0",
    "babel-preset-env": "^1.7.0",
    "babel-preset-react": "^6.24.1",
    "babel-preset-stage-0": "^6.24.1",
    "babel-register": "^6.7.2",
    "babelify": "^8.0.0",
    "beefy": "^2.1.5",
    "brfs": "^1.6.1",
    "browserify": "^16.1.1",
    "chai": "^4.1.0",
    "chromedriver": "^2.41.0",
    "clipboardy": "^1.2.3",
    "compression": "^1.7.1",
    "coveralls": "^3.0.0",
    "cross-env": "^5.1.4",
    "css-loader": "^0.28.11",
    "deep-freeze-strict": "^1.1.1",
    "del": "^3.0.0",
    "envify": "^4.0.0",
    "enzyme": "^3.4.4",
    "enzyme-adapter-react-15": "^1.0.6",
    "eslint-plugin-chai": "0.0.1",
    "eslint-plugin-json": "^1.2.0",
    "eslint-plugin-mocha": "^5.0.0",
    "eslint-plugin-react": "^7.4.0",
<<<<<<< HEAD
    "eth-json-rpc-middleware": "^3.1.5",
=======
    "eth-json-rpc-middleware": "^3.1.6",
>>>>>>> 1bb4a842
    "eth-keyring-controller": "^3.3.1",
    "fetch-mock": "^6.5.2",
    "file-loader": "^1.1.11",
    "fs-extra": "^6.0.1",
    "fs-promise": "^2.0.3",
    "ganache-cli": "^6.1.0",
    "ganache-core": "^2.1.5",
    "geckodriver": "^1.11.0",
    "gh-pages": "^1.2.0",
    "gifencoder": "^1.1.0",
    "gulp": "github:gulpjs/gulp#6d71a658c61edb3090221579d8f97dbe086ba2ed",
    "gulp-babel": "^7.0.0",
    "gulp-json-editor": "^2.2.1",
    "gulp-livereload": "^3.8.1",
    "gulp-multi-process": "^1.3.1",
    "gulp-replace": "^0.6.1",
    "gulp-sourcemaps": "^2.6.0",
    "gulp-stylefmt": "^1.1.0",
    "gulp-stylelint": "^7.0.0",
    "gulp-uglify": "^3.0.0",
    "gulp-uglify-es": "^1.0.1",
    "gulp-util": "^3.0.7",
    "gulp-watch": "^5.0.0",
    "gulp-zip": "^4.0.0",
    "http-server": "^0.11.1",
    "image-size": "^0.6.2",
    "isomorphic-fetch": "^2.2.1",
    "jsdoc": "^3.5.5",
    "jsdom": "^11.2.0",
    "jsdom-global": "^3.0.2",
    "jshint-stylish": "~2.2.1",
    "karma": "^2.0.4",
    "karma-chrome-launcher": "^2.2.0",
    "karma-cli": "^1.0.1",
    "karma-firefox-launcher": "^1.0.1",
    "karma-qunit": "^1.2.1",
    "lodash.assign": "^4.0.6",
    "mocha": "^5.0.0",
    "mocha-eslint": "^4.0.0",
    "mocha-jsdom": "^1.1.0",
    "mocha-sinon": "^2.0.0",
    "nock": "^9.0.14",
    "node-sass": "^4.9.2",
    "nsp": "^3.2.1",
    "nyc": "^13.0.0",
    "open": "0.0.5",
    "path": "^0.12.7",
    "png-file-stream": "^1.0.0",
    "prepend-file": "^1.3.1",
    "prompt": "^1.0.0",
    "proxyquire": "2.0.1",
    "qs": "^6.2.0",
    "qunitjs": "^2.4.1",
    "radgrad-jsdoc-template": "^1.1.3",
    "react-addons-test-utils": "^15.5.1",
    "react-test-renderer": "^15.6.2",
    "react-testutils-additions": "^15.2.0",
    "redux-mock-store": "^1.5.3",
    "redux-test-utils": "^0.2.2",
    "resolve-url-loader": "^2.3.0",
    "rimraf": "^2.6.2",
    "sass-loader": "^7.0.1",
    "selenium-webdriver": "^3.5.0",
    "shell-parallel": "^1.0.3",
    "sinon": "^5.0.0",
    "source-map": "^0.7.2",
    "static-server": "^2.2.1",
    "style-loader": "^0.21.0",
    "stylelint-config-standard": "^18.2.0",
    "tape": "^4.5.1",
    "testem": "^2.8.0",
    "through2": "^2.0.3",
    "vinyl-buffer": "^1.0.1",
    "vinyl-source-stream": "^2.0.0",
    "watchify": "^3.11.0"
  },
  "engines": {
    "node": "8.11.3",
    "npm": "^6.1.0"
  }
}<|MERGE_RESOLUTION|>--- conflicted
+++ resolved
@@ -261,11 +261,7 @@
     "eslint-plugin-json": "^1.2.0",
     "eslint-plugin-mocha": "^5.0.0",
     "eslint-plugin-react": "^7.4.0",
-<<<<<<< HEAD
-    "eth-json-rpc-middleware": "^3.1.5",
-=======
     "eth-json-rpc-middleware": "^3.1.6",
->>>>>>> 1bb4a842
     "eth-keyring-controller": "^3.3.1",
     "fetch-mock": "^6.5.2",
     "file-loader": "^1.1.11",
