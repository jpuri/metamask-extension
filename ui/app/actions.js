--- conflicted
+++ resolved
@@ -902,7 +902,6 @@
   }
 }
 
-<<<<<<< HEAD
 function setProviderType (type) {
   log.debug(`background.setProviderType`)
   background.setProviderType(type)
@@ -960,8 +959,6 @@
 }
 
 
-=======
->>>>>>> f12504cd
 function showLoadingIndication (message) {
   return {
     type: actions.SHOW_LOADING,
