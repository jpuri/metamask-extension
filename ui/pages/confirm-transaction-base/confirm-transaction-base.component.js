--- conflicted
+++ resolved
@@ -116,10 +116,7 @@
     maxFeePerGas: PropTypes.string,
     maxPriorityFeePerGas: PropTypes.string,
     baseFeePerGas: PropTypes.string,
-<<<<<<< HEAD
-=======
     isMainnet: PropTypes.bool,
->>>>>>> 87cc7e39
     gasFeeIsCustom: PropTypes.bool,
   };
 
