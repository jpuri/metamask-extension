import React, { Component } from 'react';
import PropTypes from 'prop-types';

import AccountListItem from '../../components/app/account-list-item';
import Button from '../../components/ui/button';
import Identicon from '../../components/ui/identicon';

import { ENVIRONMENT_TYPE_NOTIFICATION } from '../../../shared/constants/app';
import { getEnvironmentType } from '../../../app/scripts/lib/util';
import { conversionUtil } from '../../helpers/utils/conversion-util';

export default class ConfirmEncryptionPublicKey extends Component {
  static contextTypes = {
    t: PropTypes.func.isRequired,
    metricsEvent: PropTypes.func.isRequired,
  };

  static propTypes = {
    fromAccount: PropTypes.shape({
      address: PropTypes.string.isRequired,
      balance: PropTypes.string,
      name: PropTypes.string,
    }).isRequired,
    clearConfirmTransaction: PropTypes.func.isRequired,
    cancelEncryptionPublicKey: PropTypes.func.isRequired,
    encryptionPublicKey: PropTypes.func.isRequired,
    conversionRate: PropTypes.number,
    history: PropTypes.object.isRequired,
    requesterAddress: PropTypes.string,
    txData: PropTypes.object,
    domainMetadata: PropTypes.object,
    mostRecentOverviewPage: PropTypes.string.isRequired,
    nativeCurrency: PropTypes.string.isRequired,
  };

  componentDidMount = () => {
    if (
      getEnvironmentType(window.location.href) === ENVIRONMENT_TYPE_NOTIFICATION
    ) {
      window.addEventListener('beforeunload', this._beforeUnload);
    }
  };

  componentWillUnmount = () => {
    this._removeBeforeUnload();
  };

  _beforeUnload = async (event) => {
    const {
      clearConfirmTransaction,
      cancelEncryptionPublicKey,
      txData,
    } = this.props;
    const { metricsEvent } = this.context;
    await cancelEncryptionPublicKey(txData, event);
    metricsEvent({
      eventOpts: {
        category: 'Messages',
        action: 'Encryption public key Request',
        name: 'Cancel Via Notification Close',
      },
    });
    clearConfirmTransaction();
  };

  _removeBeforeUnload = () => {
    if (
      getEnvironmentType(window.location.href) === ENVIRONMENT_TYPE_NOTIFICATION
    ) {
      window.removeEventListener('beforeunload', this._beforeUnload);
    }
  };

  renderHeader = () => {
    return (
      <div className="request-encryption-public-key__header">
        <div className="request-encryption-public-key__header-background" />

        <div className="request-encryption-public-key__header__text">
          {this.context.t('encryptionPublicKeyRequest')}
        </div>

        <div className="request-encryption-public-key__header__tip-container">
          <div className="request-encryption-public-key__header__tip" />
        </div>
      </div>
    );
  };

  renderAccount = () => {
    const { fromAccount } = this.props;
    const { t } = this.context;

    return (
      <div className="request-encryption-public-key__account">
        <div className="request-encryption-public-key__account-text">
          {`${t('account')}:`}
        </div>

        <div className="request-encryption-public-key__account-item">
          <AccountListItem account={fromAccount} />
        </div>
      </div>
    );
  };

  renderBalance = () => {
<<<<<<< HEAD
=======
    const { conversionRate, nativeCurrency } = this.props;
    const { t } = this.context;
>>>>>>> e10ddbe3
    const {
      conversionRate,
      fromAccount: { balance },
    } = this.props;
    const { t } = this.context;

    const nativeCurrencyBalance = conversionUtil(balance, {
      fromNumericBase: 'hex',
      toNumericBase: 'dec',
      fromDenomination: 'WEI',
      numberOfDecimals: 6,
      conversionRate,
    });

    return (
      <div className="request-encryption-public-key__balance">
        <div className="request-encryption-public-key__balance-text">
          {`${t('balance')}:`}
        </div>
        <div className="request-encryption-public-key__balance-value">
          {`${nativeCurrencyBalance} ${nativeCurrency}`}
        </div>
      </div>
    );
  };

  renderRequestIcon = () => {
    const { requesterAddress } = this.props;

    return (
      <div className="request-encryption-public-key__request-icon">
        <Identicon diameter={40} address={requesterAddress} />
      </div>
    );
  };

  renderAccountInfo = () => {
    return (
      <div className="request-encryption-public-key__account-info">
        {this.renderAccount()}
        {this.renderRequestIcon()}
        {this.renderBalance()}
      </div>
    );
  };

  renderBody = () => {
    const { domainMetadata, txData } = this.props;
    const { t } = this.context;

    const originMetadata = domainMetadata[txData.origin];
    const notice = t('encryptionPublicKeyNotice', [txData.origin]);
    const name = originMetadata?.hostname || txData.origin;

    return (
      <div className="request-encryption-public-key__body">
        {this.renderAccountInfo()}
        <div className="request-encryption-public-key__visual">
          <section>
            {originMetadata?.icon ? (
              <img
                className="request-encryption-public-key__visual-identicon"
                src={originMetadata.icon}
                alt=""
              />
            ) : (
              <i className="request-encryption-public-key__visual-identicon--default">
                {name.charAt(0).toUpperCase()}
              </i>
            )}
            <div className="request-encryption-public-key__notice">
              {notice}
            </div>
          </section>
        </div>
      </div>
    );
  };

  renderFooter = () => {
    const {
      cancelEncryptionPublicKey,
      clearConfirmTransaction,
      encryptionPublicKey,
      history,
      mostRecentOverviewPage,
      txData,
    } = this.props;
    const { t, metricsEvent } = this.context;

    return (
      <div className="request-encryption-public-key__footer">
        <Button
          type="default"
          large
          className="request-encryption-public-key__footer__cancel-button"
          onClick={async (event) => {
            this._removeBeforeUnload();
            await cancelEncryptionPublicKey(txData, event);
            metricsEvent({
              eventOpts: {
                category: 'Messages',
                action: 'Encryption public key Request',
                name: 'Cancel',
              },
            });
            clearConfirmTransaction();
            history.push(mostRecentOverviewPage);
          }}
        >
          {this.context.t('cancel')}
        </Button>
        <Button
          type="secondary"
          large
          className="request-encryption-public-key__footer__sign-button"
          onClick={async (event) => {
            this._removeBeforeUnload();
            await encryptionPublicKey(txData, event);
            this.context.metricsEvent({
              eventOpts: {
                category: 'Messages',
                action: 'Encryption public key Request',
                name: 'Confirm',
              },
            });
            clearConfirmTransaction();
            history.push(mostRecentOverviewPage);
          }}
        >
          {t('provide')}
        </Button>
      </div>
    );
  };

  render = () => {
    return (
      <div className="request-encryption-public-key__container">
        {this.renderHeader()}
        {this.renderBody()}
        {this.renderFooter()}
      </div>
    );
  };
}<|MERGE_RESOLUTION|>--- conflicted
+++ resolved
@@ -105,15 +105,8 @@
   };
 
   renderBalance = () => {
-<<<<<<< HEAD
-=======
-    const { conversionRate, nativeCurrency } = this.props;
-    const { t } = this.context;
->>>>>>> e10ddbe3
-    const {
-      conversionRate,
-      fromAccount: { balance },
-    } = this.props;
+
+    const { conversionRate, nativeCurrency, fromAccount: { balance } } = this.props;
     const { t } = this.context;
 
     const nativeCurrencyBalance = conversionUtil(balance, {
