--- conflicted
+++ resolved
@@ -286,13 +286,9 @@
       fullPaths: opts.devMode,
     });
 
-<<<<<<< HEAD
-    const lavamoatTargets = ['background']
+    const lavamoatTargets = ['background', 'ui']
 
     if (lavamoatTargets.includes(opts.label)) assign(browserifyOpts, lavamoat.args)
-=======
-    if (opts.label === 'ui') assign(browserifyOpts, lavamoat.args)
->>>>>>> a2d94308
 
     const lavamoatOpts = {
       policy: path.resolve(__dirname, '../../lavamoat/browserify/policy.json'),
