--- conflicted
+++ resolved
@@ -2,25 +2,11 @@
   "confirmClear": {
     "message": "Onaylanmış web sitelerini silmek istediğinizden emin misiniz?"
   },
-<<<<<<< HEAD
-  "clearPermissionsDataSuccess": {
-    "message": "Onaylanan web sitesi verileri başarıyla temizlendi."
-  },
-  "permissionsData": {
-    "message": "Onay Verileri"
-  },
-  "permissionsDataDescription": {
-    "message": "Onaylanan web sitesi verilerini temizle, tüm sitelerin tekrar onay isteğinde bulunması gerekir."
-  },
-  "clearPermissionsData": {
-    "message": "Onay verilerini temizle"
-=======
   "clearPermissionsSuccess": {
     "message": "Onaylanan web sitesi verileri başarıyla temizlendi."
   },
   "permissionsSettings": {
     "message": "Onay Verileri"
->>>>>>> b5b6bc81
   },
   "permissionsDescription": {
     "message": "Onaylanan web sitesi verilerini temizle, tüm sitelerin tekrar onay isteğinde bulunması gerekir."
