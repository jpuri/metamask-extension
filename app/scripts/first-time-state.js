--- conflicted
+++ resolved
@@ -9,11 +9,8 @@
   config: {},
   NetworkController: {
     provider: {
-<<<<<<< HEAD
-      type: (METAMASK_DEBUG || env === 'test') ? 'testnet' : 'mainnet',
-=======
+      type: (METAMASK_DEBUG || env === 'test') ? 'rinkeby' : 'mainnet',
       type: 'rinkeby',
->>>>>>> 8af41f1b
     },
   },
 }