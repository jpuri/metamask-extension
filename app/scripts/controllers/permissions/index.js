--- conflicted
+++ resolved
@@ -257,73 +257,6 @@
   }
 
   /**
-<<<<<<< HEAD
-=======
-   * @deprecated
-   * Grants the given origin the eth_accounts permission for the given account(s).
-   * This method should ONLY be called as a result of direct user action in the UI,
-   * with the intention of supporting legacy dapps that don't support EIP 1102.
-   *
-   * @param {string} origin - The origin to expose the account(s) to.
-   * @param {Array<string>} accounts - The account(s) to expose.
-   */
-  async legacyExposeAccounts (origin, accounts) {
-
-    // accounts are validated by finalizePermissionsRequest
-    if (typeof origin !== 'string' || !origin.length) {
-      throw new Error('Must provide non-empty string origin.')
-    }
-
-    const existingAccounts = await this.getAccounts(origin)
-
-    if (existingAccounts.length > 0) {
-      throw new Error(
-        'May not call legacyExposeAccounts on origin with exposed accounts.'
-      )
-    }
-
-    const permissions = await this.finalizePermissionsRequest(
-      { eth_accounts: {} }, accounts
-    )
-
-    try {
-
-      await new Promise((resolve, reject) => {
-        this.permissions.grantNewPermissions(
-          origin, permissions, {}, _end
-        )
-
-        function _end (err) {
-          if (err) {
-            reject(err)
-          } else {
-            resolve()
-          }
-        }
-      })
-
-      const newPermittedAccounts = await this.getAccounts(origin)
-
-      this.notifyDomain(origin, {
-        method: NOTIFICATION_NAMES.accountsChanged,
-        result: newPermittedAccounts,
-      })
-      this.permissionsLog.logAccountExposure(origin, accounts)
-
-    } catch (error) {
-
-      throw ethErrors.rpc.internal({
-        message: `Failed to add 'eth_accounts' to '${origin}'.`,
-        data: {
-          originalError: error,
-          accounts,
-        },
-      })
-    }
-  }
-
-  /**
->>>>>>> 34fb525c
    * Expose an account to the given origin. Changes the eth_accounts
    * permissions and emits accountsChanged.
    *
